--- conflicted
+++ resolved
@@ -4394,11 +4394,7 @@
   auto* coords = mesh->getCoordinates();
   Field3D result;
   result.allocate();
-<<<<<<< HEAD
   for(auto &i : f.getRegion("RGN_NOBNDRY")) {
-=======
-  for(auto &i : f.getRegion("RGN_NOY")) {
->>>>>>> 34699e18
     auto yp = i.yp();
     auto ym = i.ym();
     result[i] = (f.yup()[yp] / coords->Bxy.yup()[yp] - f.ydown()[ym] / coords->Bxy.ydown()[ym])
